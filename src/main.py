"""Handles the main logic of the Oxygen CS application"""

import logging
import os
import json
import time
<<<<<<< HEAD
import os
import psycopg2
=======
import requests
from signalrcore.hub_connection_builder import HubConnectionBuilder

# pylint: disable=broad-exception-caught, unnecessary-pass
>>>>>>> 3c86bfd7


class App:
    """Main class to handle the Oxygen CS application"""

    def __init__(self):
        self._hub_connection = None
        self.ticks = 10

        # To be configured by your team
        self.host = os.getenv("HOST", "Host URL not found")
        self.token = os.getenv("TOKEN", "Token not found")
        self.t_max = os.getenv("T_MAX", "Max temp not found")
        self.t_min = os.getenv("T_MIN", "Min temp not found")
        self.database_url = os.getenv("DATABASE_URL", "Database URL not found")

    def __del__(self):
        if self._hub_connection is not None:
            self._hub_connection.stop()

    def start(self):
        """Start Oxygen CS."""
        self.setup_sensor_hub()
        self._hub_connection.start()
        print("Press CTRL+C to exit.")
        while True:
            time.sleep(2)

    def setup_sensor_hub(self):
        """Configure hub connection and subscribe to sensor data events."""
        self._hub_connection = (
            HubConnectionBuilder()
            .with_url(f"{self.host}/SensorHub?token={self.token}")
            .configure_logging(logging.INFO)
            .with_automatic_reconnect(
                {
                    "type": "raw",
                    "keep_alive_interval": 10,
                    "reconnect_interval": 5,
                    "max_attempts": 999,
                }
            )
            .build()
        )
        self._hub_connection.on("ReceiveSensorData", self.on_sensor_data_received)
        self._hub_connection.on_open(lambda: print("||| Connection opened."))
        self._hub_connection.on_close(lambda: print("||| Connection closed."))
        self._hub_connection.on_error(
            lambda data: print(f"||| An exception was thrown closed: {data.error}")
        )

    def on_sensor_data_received(self, data):
        """Callback method to handle sensor data on reception."""
        try:
            print(data[0]["date"] + " --> " + data[0]["data"], flush=True)
            timestamp = data[0]["date"]
            temperature = float(data[0]["data"])
            self.take_action(temperature, timestamp)
            self.save_temperature_to_database(timestamp, temperature, "temperaturelog")
        except Exception as err:
            print(err)

    def take_action(self, temperature, timestamp):
        """Take action to HVAC depending on current temperature."""
<<<<<<< HEAD
        if float(temperature) >= float(self.T_MAX):
            action = "TurnOnAc"
            self.send_action_to_hvac(action)
            self.save_hvac_action_to_database(timestamp, action, temperature, self.T_MAX, "hvacactionlog")
        elif float(temperature) <= float(self.T_MIN):
            action = "TurnOnHeater"
            self.send_action_to_hvac(action)
            self.save_hvac_action_to_database(timestamp, action, temperature, self.T_MIN, "hvacactionlog")
            
=======
        if float(temperature) >= float(self.t_max):
            self.send_action_to_hvac("TurnOnAc")
        elif float(temperature) <= float(self.t_min):
            self.send_action_to_hvac("TurnOnHeater")
>>>>>>> 3c86bfd7

    def send_action_to_hvac(self, action):
        """Send action query to the HVAC service."""
        r = requests.get(
            f"{self.host}/api/hvac/{self.token}/{action}/{self.ticks}", timeout=5
        )
        details = json.loads(r.text)
        print(details, flush=True)

    def save_temperature_to_database(self, timestamp, temperature, tableName):
        """Save sensor data into database."""
<<<<<<< HEAD
        if None not in (temperature, timestamp):
            sql = f"""INSERT INTO {tableName}(timestamp, temperature) VALUES(TIMESTAMP '{timestamp}',{temperature})"""
            try:
                with psycopg2.connect(self.DATABASE_URL) as conn:
                    with conn.cursor() as cur:
                        cur.execute(sql)
                        conn.commit()
            except (requests.exceptions.RequestException, psycopg2.DatabaseError) as e:
                print(e)
=======
        print(timestamp, temperature, flush=True)
        try:
            # To implement
            pass
        except requests.exceptions.RequestException as e:
            print(e)
            # To implement
            pass
>>>>>>> 3c86bfd7

    def save_hvac_action_to_database(self, timestamp, action, temperature, targettemperature, tableName):
        """Save HVAC action to database"""
        if None not in (temperature, timestamp, action):
            sql = f"INSERT INTO {tableName}(timestamp, action, temperature, targetTemperature) VALUES(TIMESTAMP '{timestamp}', '{action}', {temperature}, {targettemperature})"
            try:
                with psycopg2.connect(self.DATABASE_URL) as conn:
                    with conn.cursor() as cur:
                        cur.execute(sql)
                        conn.commit()
            except(requests.exceptions.RequestException, psycopg2.DatabaseError) as e:
                print(e)
        

if __name__ == "__main__":
    app = App()
    app.start()<|MERGE_RESOLUTION|>--- conflicted
+++ resolved
@@ -4,15 +4,12 @@
 import os
 import json
 import time
-<<<<<<< HEAD
 import os
 import psycopg2
-=======
 import requests
 from signalrcore.hub_connection_builder import HubConnectionBuilder
 
 # pylint: disable=broad-exception-caught, unnecessary-pass
->>>>>>> 3c86bfd7
 
 
 class App:
@@ -77,7 +74,6 @@
 
     def take_action(self, temperature, timestamp):
         """Take action to HVAC depending on current temperature."""
-<<<<<<< HEAD
         if float(temperature) >= float(self.T_MAX):
             action = "TurnOnAc"
             self.send_action_to_hvac(action)
@@ -86,13 +82,7 @@
             action = "TurnOnHeater"
             self.send_action_to_hvac(action)
             self.save_hvac_action_to_database(timestamp, action, temperature, self.T_MIN, "hvacactionlog")
-            
-=======
-        if float(temperature) >= float(self.t_max):
-            self.send_action_to_hvac("TurnOnAc")
-        elif float(temperature) <= float(self.t_min):
-            self.send_action_to_hvac("TurnOnHeater")
->>>>>>> 3c86bfd7
+
 
     def send_action_to_hvac(self, action):
         """Send action query to the HVAC service."""
@@ -104,7 +94,6 @@
 
     def save_temperature_to_database(self, timestamp, temperature, tableName):
         """Save sensor data into database."""
-<<<<<<< HEAD
         if None not in (temperature, timestamp):
             sql = f"""INSERT INTO {tableName}(timestamp, temperature) VALUES(TIMESTAMP '{timestamp}',{temperature})"""
             try:
@@ -114,16 +103,6 @@
                         conn.commit()
             except (requests.exceptions.RequestException, psycopg2.DatabaseError) as e:
                 print(e)
-=======
-        print(timestamp, temperature, flush=True)
-        try:
-            # To implement
-            pass
-        except requests.exceptions.RequestException as e:
-            print(e)
-            # To implement
-            pass
->>>>>>> 3c86bfd7
 
     def save_hvac_action_to_database(self, timestamp, action, temperature, targettemperature, tableName):
         """Save HVAC action to database"""
@@ -136,7 +115,7 @@
                         conn.commit()
             except(requests.exceptions.RequestException, psycopg2.DatabaseError) as e:
                 print(e)
-        
+
 
 if __name__ == "__main__":
     app = App()
